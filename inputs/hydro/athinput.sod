<comment>
problem   = Sod's shock tube
reference = Sod, G.A., JCP 27, pp. 1-31 (1978)
configure = --with-gas=hydro --with-problem=shock_tube

<job>
problem_id  = Sod       # problem ID: basename of output filenames

<output1>
file_type   = tab       # Tabular data dump
variable    = prim      # variables to be output
data_format = %12.5e    # Optional data format string
dt          = 0.01      # time increment between outputs
x2_slice    = 0.0       # slice in x2
x3_slice    = 0.0       # slice in x3

<output2>
file_type   = hst       # History data dump
dt          = 0.01      # time increment between outputs
data_format = %12.5e    # Optional data format string

<time>
cfl_number  = 0.8       # The Courant, Friedrichs, & Lewy (CFL) Number
nlim        = -1        # cycle limit
tlim        = 0.25      # time limit
integrator  = vl2       # time integration algorithm
<<<<<<< HEAD
=======
xorder      = 2         # order of spatial reconstruction
ncycle_out  = 1         # interval for stdout summary info
>>>>>>> 0380ab45

<mesh>
nx1         = 256       # Number of zones in X1-direction
x1min       = -0.5      # minimum value of X1
x1max       = 0.5       # maximum value of X1
ix1_bc      = outflow   # Inner-X1 boundary condition flag
ox1_bc      = outflow   # Outer-X1 boundary condition flag

nx2         = 1         # Number of zones in X2-direction
x2min       = -0.5      # minimum value of X2
x2max       = 0.5       # maximum value of X2
ix2_bc      = periodic  # Inner-X2 boundary condition flag
ox2_bc      = periodic  # Outer-X2 boundary condition flag

nx3         = 1         # Number of zones in X3-direction
x3min       = -0.5      # minimum value of X3
x3max       = 0.5       # maximum value of X3
ix3_bc      = periodic  # Inner-X3 boundary condition flag
ox3_bc      = periodic  # Outer-X3 boundary condition flag

num_threads = 1         # maximum number of OMP threads

<hydro>
gamma           = 1.4   # gamma = C_p/C_v
iso_sound_speed = 1.0   # isothermal sound speed

<problem>
shock_dir     = 1       # Shock Direction -- (1,2,3) = (x1,x2,x3)
xshock        = 0.0     # position of initial interface
compute_error = 0       # set value to one to compute L1 error

dl = 1.0                # density on left
pl = 1.0                # pressure
ul = 0.0                # X-velocity
vl = 0.0                # Y-velocity
wl = 0.0                # Z-velocity

dr = 0.125              # density on right
pr = 0.1                # pressure
ur = 0.0                # X-velocity
vr = 0.0                # Y-velocity
wr = 0.0                # Z-velocity<|MERGE_RESOLUTION|>--- conflicted
+++ resolved
@@ -24,11 +24,8 @@
 nlim        = -1        # cycle limit
 tlim        = 0.25      # time limit
 integrator  = vl2       # time integration algorithm
-<<<<<<< HEAD
-=======
 xorder      = 2         # order of spatial reconstruction
 ncycle_out  = 1         # interval for stdout summary info
->>>>>>> 0380ab45
 
 <mesh>
 nx1         = 256       # Number of zones in X1-direction
