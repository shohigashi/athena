--- conflicted
+++ resolved
@@ -92,15 +92,6 @@
   int is, ie, js, je, ks, ke;
   int gid, lid;
   int cis, cie, cjs, cje, cks, cke, cnghost;
-<<<<<<< HEAD
-  // At every cycle n, hydro and field registers (u, b) are advanced from t^n -> t^{n+1},
-  // the time-integration scheme may partially substep several storage register pairs
-  // (u,b), (u1,b1), (u2, b2), ..., (um, bm) through the dt interval. Track their time
-  // abscissae at the end of each stage (1<=l<=nstage) as (dt_m^l) relative to t^n
-  Real stage_abscissae[MAX_NSTAGE+1][MAX_NREGISTER];
-=======
-  int gflag;
->>>>>>> 7ce25389
 
   // user output variables for analysis
   int nuser_out_var;
@@ -364,13 +355,9 @@
   // often used (not defined) in prob file in ../pgen/
   void EnrollUserBoundaryFunction(BoundaryFace face, BValFunc my_func);
   void EnrollUserMGGravityBoundaryFunction(BoundaryFace dir, MGBoundaryFunc my_bc);
-<<<<<<< HEAD
   void EnrollUserMGGravitySourceMaskFunction(MGSourceMaskFunc srcmask);
-  // DEPRECATED(felker): provide trivial overload for old-style BoundaryFace enum argument
-=======
   //! \deprecated (felker):
   //! * provide trivial overload for old-style BoundaryFace enum argument
->>>>>>> 7ce25389
   void EnrollUserBoundaryFunction(int face, BValFunc my_func);
 
   void EnrollUserRefinementCondition(AMRFlagFunc amrflag);
