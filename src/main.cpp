--- conflicted
+++ resolved
@@ -32,11 +32,7 @@
 #include "athena.hpp"
 #include "globals.hpp"
 #include "mesh/mesh.hpp"
-<<<<<<< HEAD
-#include "parameter_input.hpp" 
-=======
 #include "parameter_input.hpp"
->>>>>>> 0380ab45
 #include "outputs/outputs.hpp"
 #include "outputs/io_wrapper.hpp"
 #include "utils/utils.hpp"
@@ -54,11 +50,7 @@
 #endif
 
 //----------------------------------------------------------------------------------------
-<<<<<<< HEAD
-//! \fn int main(int argc, char *argv[]) 
-=======
 //! \fn int main(int argc, char *argv[])
->>>>>>> 0380ab45
 //  \brief Athena++ main program
 
 int main(int argc, char *argv[])
@@ -308,10 +300,6 @@
     return(0);
   }
 
-<<<<<<< HEAD
-=======
-
->>>>>>> 0380ab45
 //--- Step 7. ----------------------------------------------------------------------------
 // Change to run directory, initialize outputs object, and make output of ICs
 
@@ -341,10 +329,6 @@
 //=== Step 9. === START OF MAIN INTEGRATION LOOP =========================================
 // For performance, there is no error handler protecting this step (except outputs)
 
-<<<<<<< HEAD
-=======
-
->>>>>>> 0380ab45
   if(Globals::my_rank==0) {
     std::cout<<std::endl<<"Setup complete, entering main loop..."<<std::endl<<std::endl;
   }
@@ -372,9 +356,6 @@
         }
     }
 
-<<<<<<< HEAD
-    ptlist->DoTaskList(pmesh);
-=======
     if(pmesh->turb_flag == 2) pmesh->ptrbd->Driving(); // driven turbulence
 
     for (int step=1; step<=ptlist->nsub_steps; ++step) {
@@ -384,7 +365,6 @@
         pmesh->pmgrd->Solve(step);
       ptlist->DoTaskListOneSubstep(pmesh, step);
     }
->>>>>>> 0380ab45
 
     pmesh->ncycle++;
     pmesh->time += pmesh->dt;
@@ -415,30 +395,17 @@
 
     // check for signals
     if (SignalHandler::CheckSignalFlags() != 0) break;
-<<<<<<< HEAD
 
   } // END OF MAIN INTEGRATION LOOP ======================================================
 // Make final outputs, print diagnostics, clean up and terminate
 
   if(Globals::my_rank==0 && wtlim > 0)
     SignalHandler::CancelWallTimeAlarm();
-=======
-
-  } // END OF MAIN INTEGRATION LOOP ======================================================
-// Make final outputs, print diagnostics, clean up and terminate
->>>>>>> 0380ab45
-
-  if(Globals::my_rank==0 && wtlim > 0)
-    SignalHandler::CancelWallTimeAlarm();
 
   // make the final outputs
   try {
     pouts->MakeOutputs(pmesh,pinput,true);
-<<<<<<< HEAD
-  } 
-=======
-  }
->>>>>>> 0380ab45
+  }
   catch(std::bad_alloc& ba) {
     std::cout << "### FATAL ERROR in main" << std::endl
               << "memory allocation failed during output: " << ba.what() <<std::endl;
@@ -448,22 +415,15 @@
     return(0);
   }
   catch(std::exception const& ex) {
-<<<<<<< HEAD
-    std::cout << ex.what() << std::endl;  // prints diagnostic message  
-=======
     std::cout << ex.what() << std::endl;  // prints diagnostic message
->>>>>>> 0380ab45
-#ifdef MPI_PARALLEL
-    MPI_Finalize();
-#endif
-    return(0);
-  }
-
-<<<<<<< HEAD
-=======
+#ifdef MPI_PARALLEL
+    MPI_Finalize();
+#endif
+    return(0);
+  }
+
   pmesh->UserWorkAfterLoop(pinput);
 
->>>>>>> 0380ab45
   // print diagnostic messages
   if(Globals::my_rank==0) {
     std::cout << "cycle=" << pmesh->ncycle << " time=" << pmesh->time
@@ -485,13 +445,9 @@
     std::cout << "tlim=" << pmesh->tlim << " nlim=" << pmesh->nlim << std::endl;
 
     if(pmesh->adaptive==true) {
-<<<<<<< HEAD
-      std::cout << std::endl << "Number of MeshBlocks = " << pmesh->nbtotal 
-                << "; " << pmesh->nbnew << "  created, " << pmesh->nbdel 
-=======
+
       std::cout << std::endl << "Number of MeshBlocks = " << pmesh->nbtotal
                 << "; " << pmesh->nbnew << "  created, " << pmesh->nbdel
->>>>>>> 0380ab45
                 << " destroyed during this simulation." << std::endl;
     }
 
