#ifndef BVALS_BVALS_INTERFACES_HPP_
#define BVALS_BVALS_INTERFACES_HPP_
//========================================================================================
// Athena++ astrophysical MHD code
// Copyright(C) 2014 James M. Stone <jmstone@princeton.edu> and other code contributors
// Licensed under the 3-clause BSD License, see LICENSE file for details
//========================================================================================
//! \file bvals_interfaces.hpp
//! \brief defines enums, structs, and abstract classes
//!
//! \todo (felker):
//! - deduplicate forward declarations
//! - consider moving enums and structs in a new file? bvals_structs.hpp?

// C++ headers
#include <string>   // string
#include <vector>   // vector

// Athena++ classes headers
#include "../athena.hpp"
#include "../athena_arrays.hpp"

// MPI headers
#ifdef MPI_PARALLEL
#include <mpi.h>
#endif

// forward declarations
class Mesh;
class MeshBlock;
class MeshBlockTree;
class Hydro;
class Field;
class ParameterInput;
class Coordinates;
class BoundaryValues;
struct RegionSize;
struct FaceField;

//! \todo (felker):
//! - nest these enum definitions inside bvals/ classes, when possible.

//! \deprecated (felker):
//! - maintain old-style (ALL_CAPS) enumerators as unscoped,unnamed types
//! - Keep for compatibility with user-provided pgen/ files.
//! - Use only new types internally.

// GCC 6 added Enumerator Attr (v6.1 released on 2016-04-27)
//! \todo (felker):
//! - replace with C++14 [[deprecated]] attributes if we ever bump --std=c++14
#if (defined(__GNUC__) &&__GNUC__ >= 6) || (defined(__clang__) && __clang_major__ >= 3)
enum {FACE_UNDEF __attribute__((deprecated)) = -1,
      INNER_X1 __attribute__((deprecated)),
      OUTER_X1 __attribute__((deprecated)),
      INNER_X2 __attribute__((deprecated)),
      OUTER_X2 __attribute__((deprecated)),
      INNER_X3 __attribute__((deprecated)),
      OUTER_X3 __attribute__((deprecated))};
enum {BLOCK_BNDRY __attribute__((deprecated)) = -1,
      BNDRY_UNDEF __attribute__((deprecated)),
      REFLECTING_BNDRY __attribute__((deprecated)),
      OUTFLOW_BNDRY __attribute__((deprecated)),
      USER_BNDRY __attribute__((deprecated)),
      PERIODIC_BNDRY __attribute__((deprecated)),
      POLAR_BNDRY __attribute__((deprecated)),
      POLAR_BNDRY_WEDGE __attribute__((deprecated)),
      SHEAR_PERIODIC_BNDRY __attribute__((deprecated))};
#else
enum {FACE_UNDEF = -1, INNER_X1, OUTER_X1, INNER_X2, OUTER_X2, INNER_X3, OUTER_X3};
enum {BLOCK_BNDRY = -1, BNDRY_UNDEF, REFLECTING_BNDRY, OUTFLOW_BNDRY, USER_BNDRY,
      PERIODIC_BNDRY, POLAR_BNDRY, POLAR_BNDRY_WEDGE, SHEAR_PERIODIC_BNDRY};
#endif

//! identifiers for all 6 faces of a MeshBlock
//! \todo (felker):
//! - BoundaryFace must be unscoped enum, for now. Its enumerators are used as
//!   int to index raw arrays (not AthenaArrays)
//!   --> enumerator vals are explicitly specified
enum BoundaryFace {undef=-1, inner_x1=0, outer_x1=1, inner_x2=2, outer_x2=3,
                   inner_x3=4, outer_x3=5};

//! identifiers for boundary conditions
enum class BoundaryFlag {block=-1, undef, reflect, outflow, user, periodic,
                         polar, polar_wedge, shear_periodic};

//! identifiers for types of neighbor blocks (connectivity with current MeshBlock)
enum class NeighborConnect {none, face, edge, corner}; // degenerate/shared part of block

//! identifiers for status of MPI boundary communications
enum class BoundaryStatus {waiting, arrived, completed};

//! flags to mark which variables are reversed across polar boundary
constexpr const bool flip_across_pole_hydro[] = {false, false, true, true, false};
//! flags to mark which variables are reversed across polar boundary
constexpr const bool flip_across_pole_field[] = {false, true, true};

//----------------------------------------------------------------------------------------
//! \struct SimpleNeighborBlock
//! \brief Struct storing only the basic info about a MeshBlocks neighbors.
//!
//! Typically used for convenience to store redundant info
//! from subset of the more complete NeighborBlock objects,
//! e.g. for describing neighbors around pole at same radius and polar angle

struct SimpleNeighborBlock { // aggregate and POD
  int rank;    //!< MPI rank of neighbor
  int level;   //!< refinement (logical, not physical) level of neighbor
  int lid;     //!< local ID of neighbor
  int gid;     //!< global ID of neighbor
};

//----------------------------------------------------------------------------------------
//! \struct NeighborIndexes
//! \brief data to describe MeshBlock neighbors
//! \note
//! User-provided ctor is unnecessary and prevents the type from being POD and aggregate.
//! This struct's implicitly-defined or defaulted default ctor is trivial, implying that
//! NeighborIndexes is a trivial type. Combined with standard layout --> POD. Advantages:
//!  - No user-provided ctor: value initialization first performs zero initialization
//!    (then default initialization if ctor is non-trivial)
//!  - Aggregate type: supports aggregate initialization {}
//!  - POD type: safely copy objects via memcpy, no memory padding in the beginning of
//!    object, C portability, supports static initialization

struct NeighborIndexes { // aggregate and POD
  int ox1, ox2, ox3; // 3-vec of offsets in {-1,0,+1} relative to this block's (i,j,k)
  int fi1, fi2;      // 2-vec for identifying refined neighbors (up to 4x face neighbors
                     // in 3D), entries in {0, 1}={smaller, larger} LogicalLcation::lxi
  NeighborConnect type;
};

//----------------------------------------------------------------------------------------
//! \struct NeighborBlock
//! \brief

struct NeighborBlock { // aggregate and POD type. Inheritance breaks standard-layout-> POD
                       // : SimpleNeighborBlock, NeighborIndexes {
  // composition:
  SimpleNeighborBlock snb;
  NeighborIndexes ni;

  int bufid, eid, targetid;
  BoundaryFace fid;
  bool polar; //!> flag indicating boundary is across a pole
  bool shear; //!> flag indicating boundary is attaching shearing periodic boundaries.
              //!> (used only in flux_correction_fc.cpp, for now)

  void SetNeighbor(int irank, int ilevel, int igid, int ilid, int iox1, int iox2,
                   int iox3, NeighborConnect itype, int ibid, int itargetid,
                   bool ipolar, bool ishear, int ifi1=0, int ifi2=0);
};

//----------------------------------------------------------------------------------------
//! \struct BoundaryData
//! \brief structure storing boundary information
//!
//! \todo (felker):
//! - consider renaming/be more specific--- what kind of data/info?
//!   one for each type of "BoundaryQuantity" corresponding to BoundaryVariable

template <int n = 56>
struct BoundaryData { // aggregate and POD (even when MPI_PARALLEL is defined)
  static constexpr int kMaxNeighbor = n;
  // KGF: "nbmax" only used in bvals_var.cpp, Init/DestroyBoundaryData()
  int nbmax;  //!> actual maximum number of neighboring MeshBlocks
  // currently, sflag[] is only used by Multgrid (send buffers are reused each stage in
  // red-black comm. pattern; need to check if they are available) and shearing box
  BoundaryStatus flag[kMaxNeighbor], sflag[kMaxNeighbor];
  Real *send[kMaxNeighbor], *recv[kMaxNeighbor];
#ifdef MPI_PARALLEL
  MPI_Request req_send[kMaxNeighbor], req_recv[kMaxNeighbor];
#endif
};

using ShearingBoundaryData = BoundaryData<4>;
using ShearingFluxBoundaryData = BoundaryData<3>;

// Struct for describing blocks which touch the shearing-periodic boundaries
// struct ShearingBoundaryBlock {
//   int *igidlist, *ilidlist, *irnklist, *ilevlist;
//   int *ogidlist, *olidlist, *ornklist, *olevlist;
//   bool inner, outer;
// };

//----------------------------------------------------------------------------------------
// Interfaces = abstract classes containing ONLY pure virtual functions
//              Merely lists functions and their argument lists that must be implemented
//              in derived classes to form a somewhat-strict contract for functionality
//              (can always implement as a do-nothing/no-op function if a derived class
//              instance is the exception to the rule and does not use a particular
//              interface function)
//----------------------------------------------------------------------------------------

//----------------------------------------------------------------------------------------
//! \class BoundaryCommunication
//! \brief contains methods for managing BoundaryStatus flags and MPI requests

class BoundaryCommunication {
 public:
  BoundaryCommunication() {}
  virtual ~BoundaryCommunication() {}
  //! create unique tags for each MeshBlock/buffer/quantity and initalize MPI requests:
  virtual void SetupPersistentMPI() = 0;
  //! call MPI_Start() on req_recv[]
  virtual void StartReceiving(BoundaryCommSubset phase) = 0;
  //! call MPI_Wait() on req_send[] and set flag[] to BoundaryStatus::waiting
  virtual void ClearBoundary(BoundaryCommSubset phase) = 0;

  virtual void StartReceivingShear(BoundaryCommSubset phase) = 0;
};

//----------------------------------------------------------------------------------------
//! \class BoundaryBuffer
//! \brief contains methods for managing MPI send/recvs and associated loads/stores from
//! communication buffers.
//!
//! \todo (felker):
//! - Merge with above BoundaryCommunication interface?

class BoundaryBuffer {
 public:
  BoundaryBuffer() {}
  virtual ~BoundaryBuffer() {}

  // universal buffer management methods for Cartesian grids (unrefined and SMR/AMR)
  virtual void SendBoundaryBuffers() = 0;
  virtual bool ReceiveBoundaryBuffers() = 0;
  // this next fn is used only during problem initialization in mesh.cpp:
  virtual void ReceiveAndSetBoundariesWithWait() = 0;
  virtual void SetBoundaries() = 0;

  virtual void SendFluxCorrection() = 0;
  virtual bool ReceiveFluxCorrection() = 0;

 protected:
  // universal buffer management methods for Cartesian grids (unrefined and SMR/AMR):
  virtual int LoadBoundaryBufferSameLevel(Real *buf, const NeighborBlock& nb) = 0;
  virtual void SetBoundarySameLevel(Real *buf, const NeighborBlock& nb) = 0;

  // SMR/AMR-exclusive buffer management methods:
  virtual int LoadBoundaryBufferToCoarser(Real *buf, const NeighborBlock& nb) = 0;
  virtual int LoadBoundaryBufferToFiner(Real *buf, const NeighborBlock& nb) = 0;
  virtual void SetBoundaryFromCoarser(Real *buf, const NeighborBlock& nb) = 0;
  virtual void SetBoundaryFromFiner(Real *buf, const NeighborBlock& nb) = 0;

  // optional extensions: spherical-polar-like coordinates, shearing box, etc.:
  virtual void PolarBoundarySingleAzimuthalBlock() = 0;
};

//----------------------------------------------------------------------------------------
//! \class BoundaryPhysics
//! \brief defines methods for handling non-periodic domain limits, including:
//!    far-field/freestream (outflow, reflect), coordinate (spherical polar), etc.

class BoundaryPhysics {
 public:
  BoundaryPhysics() {}
  virtual ~BoundaryPhysics() {}

  //--------- prototypes for all required physical/coordinate BC functions ---------------
  virtual void ReflectInnerX1(Real time, Real dt,
                              int il, int jl, int ju, int kl, int ku, int ngh) = 0;
  virtual void ReflectOuterX1(Real time, Real dt,
                              int iu, int jl, int ju, int kl, int ku, int ngh) = 0;
  virtual void ReflectInnerX2(Real time, Real dt,
                              int il, int iu, int jl, int kl, int ku, int ngh) = 0;
  virtual void ReflectOuterX2(Real time, Real dt,
                              int il, int iu, int ju, int kl, int ku, int ngh) = 0;
  virtual void ReflectInnerX3(Real time, Real dt,
                              int il, int iu, int jl, int ju, int kl, int ngh) = 0;
  virtual void ReflectOuterX3(Real time, Real dt,
                              int il, int iu, int jl, int ju, int ku, int ngh) = 0;

  virtual void OutflowInnerX1(Real time, Real dt,
                              int il, int jl, int ju, int kl, int ku, int ngh) = 0;
  virtual void OutflowOuterX1(Real time, Real dt,
                              int iu, int jl, int ju, int kl, int ku, int ngh) = 0;
  virtual void OutflowInnerX2(Real time, Real dt,
                              int il, int iu, int jl, int kl, int ku, int ngh) = 0;
  virtual void OutflowOuterX2(Real time, Real dt,
                              int il, int iu, int ju, int kl, int ku, int ngh) = 0;
  virtual void OutflowInnerX3(Real time, Real dt,
                              int il, int iu, int jl, int ju, int kl, int ngh) = 0;
  virtual void OutflowOuterX3(Real time, Real dt,
                              int il, int iu, int jl, int ju, int ku, int ngh) = 0;

  virtual void PolarWedgeInnerX2(Real time, Real dt,
                                 int il, int iu, int jl, int kl, int ku, int ngh) = 0;
  virtual void PolarWedgeOuterX2(Real time, Real dt,
                                 int il, int iu, int ju, int kl, int ku, int ngh) = 0;
};

//----------------------------------------------------------------------------------------
// Abstract classes containing mix of pure virtual, virtual, and concrete functoins
//----------------------------------------------------------------------------------------


//----------------------------------------------------------------------------------------
//! \class BoundaryVariable (abstract)
//! \brief

class BoundaryVariable : public BoundaryCommunication, public BoundaryBuffer,
                         public BoundaryPhysics {
 public:
  explicit BoundaryVariable(MeshBlock *pmb);
  virtual ~BoundaryVariable() = default;

  // (usuallly the std::size_t unsigned integer type)
  std::vector<BoundaryVariable *>::size_type bvar_index;

  virtual int ComputeVariableBufferSize(const NeighborIndexes& ni, int cng) = 0;
  virtual int ComputeFluxCorrectionBufferSize(const NeighborIndexes& ni, int cng) = 0;

  //!@{
  //! BoundaryBuffer public functions with shared implementations
  void SendBoundaryBuffers() override;
  bool ReceiveBoundaryBuffers() override;
  void ReceiveAndSetBoundariesWithWait() override;
  void SetBoundaries() override;
  //!@}
  
 protected:
  // deferred initialization of BoundaryData objects in derived class constructors
  BoundaryData<> bd_var_, bd_var_flcor_;
  // derived class dtors are also responsible for calling DestroyBoundaryData(bd_var_)

  MeshBlock *pmy_block_;   // ptr to MeshBlock containing this BoundaryVariable
  Mesh *pmy_mesh_;
  BoundaryValues *pbval_;  // ptr to BoundaryValues that aggregates these
                           // BoundaryVariable objects

  void CopyVariableBufferSameProcess(NeighborBlock& nb, int ssize);
  void CopyFluxCorrectionBufferSameProcess(NeighborBlock& nb, int ssize);

  void InitBoundaryData(BoundaryData<> &bd, BoundaryQuantity type);
  void DestroyBoundaryData(BoundaryData<> &bd);

<<<<<<< HEAD
  ShearingBoundaryData shear_bd_var_[2], shear_bd_emf_[2];
  //! \todo (felker): combine 4x Copy*SameProcess() functions
=======
  ShearingBoundaryData shear_bd_var_[2];
  ShearingFluxBoundaryData shear_bd_flux_[2];
  // TODO(felker): combine 4x Copy*SameProcess() functions
>>>>>>> 3106de62
  void CopyShearBufferSameProcess(SimpleNeighborBlock& snb, int ssize, int bufid,
                                  bool upper);
  void CopyShearFluxSameProcess(SimpleNeighborBlock& snb, int ssize, int bufid,
                               bool upper);
  void SetCompletedFlagSameProcess(NeighborBlock& nb);
  // private:
};

#endif // BVALS_BVALS_INTERFACES_HPP_<|MERGE_RESOLUTION|>--- conflicted
+++ resolved
@@ -318,7 +318,7 @@
   void ReceiveAndSetBoundariesWithWait() override;
   void SetBoundaries() override;
   //!@}
-  
+
  protected:
   // deferred initialization of BoundaryData objects in derived class constructors
   BoundaryData<> bd_var_, bd_var_flcor_;
@@ -335,14 +335,9 @@
   void InitBoundaryData(BoundaryData<> &bd, BoundaryQuantity type);
   void DestroyBoundaryData(BoundaryData<> &bd);
 
-<<<<<<< HEAD
-  ShearingBoundaryData shear_bd_var_[2], shear_bd_emf_[2];
-  //! \todo (felker): combine 4x Copy*SameProcess() functions
-=======
   ShearingBoundaryData shear_bd_var_[2];
   ShearingFluxBoundaryData shear_bd_flux_[2];
   // TODO(felker): combine 4x Copy*SameProcess() functions
->>>>>>> 3106de62
   void CopyShearBufferSameProcess(SimpleNeighborBlock& snb, int ssize, int bufid,
                                   bool upper);
   void CopyShearFluxSameProcess(SimpleNeighborBlock& snb, int ssize, int bufid,
