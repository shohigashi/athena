--- conflicted
+++ resolved
@@ -46,8 +46,10 @@
 void NeighborBlock::SetNeighbor(int irank, int ilevel, int igid, int ilid,
                                 int iox1, int iox2, int iox3,
                                 NeighborConnect itype, int ibid, int itargetid,
-<<<<<<< HEAD
-                                bool ipolar, bool ishear, int ifi1=0, int ifi2=0) {
+                                bool ipolar, bool ishear,
+                                int ifi1,  // =0
+                                int ifi2   // =0
+                                ) {
   snb.rank=irank; snb.level=ilevel; snb.gid=igid; snb.lid=ilid;
   ni.ox1=iox1; ni.ox2=iox2; ni.ox3=iox3;
   ni.type=itype; ni.fi1=ifi1; ni.fi2=ifi2;
@@ -59,22 +61,6 @@
     else if (ni.ox2 == 1)  fid = BoundaryFace::outer_x2;
     else if (ni.ox3 == -1) fid = BoundaryFace::inner_x3;
     else if (ni.ox3 == 1)  fid = BoundaryFace::outer_x3;
-=======
-                                bool ipolar, bool ishear,
-                                int ifi1,  // =0
-                                int ifi2   // =0
-                                ) {
-  rank=irank; level=ilevel; gid=igid; lid=ilid; ox1=iox1; ox2=iox2; ox3=iox3;
-  type=itype; bufid=ibid; targetid=itargetid; polar=ipolar; shear=ishear;
-  fi1=ifi1; fi2=ifi2;
-  if (type==NeighborConnect::face) {
-    if (ox1==-1)      fid=BoundaryFace::inner_x1;
-    else if (ox1==1)  fid=BoundaryFace::outer_x1;
-    else if (ox2==-1) fid=BoundaryFace::inner_x2;
-    else if (ox2==1)  fid=BoundaryFace::outer_x2;
-    else if (ox3==-1) fid=BoundaryFace::inner_x3;
-    else if (ox3==1)  fid=BoundaryFace::outer_x3;
->>>>>>> 536596c9
   }
   if (ni.type == NeighborConnect::edge) {
     if (ni.ox3 == 0)      eid = (    (((ni.ox1 + 1) >> 1) | ((ni.ox2 + 1) & 2)));
