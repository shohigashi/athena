--- conflicted
+++ resolved
@@ -28,11 +28,7 @@
 #   -omp              enable parallelization with OpenMP
 #   -hdf5             enable HDF5 output (requires the HDF5 library)
 #   --hdf5_path=path  path to HDF5 libraries (requires the HDF5 library)
-<<<<<<< HEAD
-#   --ifov=N          enable N internal hydro output variables
 #   -radiation        enable radiative transfer
-=======
->>>>>>> 7ab1bbaf
 #---------------------------------------------------------------------------------------
 
 # Modules
@@ -175,21 +171,12 @@
     default='',
     help='path to HDF5 libraries')
 
-<<<<<<< HEAD
-# -ifov=N argument
-parser.add_argument('--ifov',
-    type=int,
-    default=0,
-    help='number of internal hydro output variables')
-
 # -radiation argument
 parser.add_argument('-radiation',
     action='store_true',
     default=False,
     help='enable radiative transfer')
 
-=======
->>>>>>> 7ab1bbaf
 # Parse command-line inputs
 args = vars(parser.parse_args())
 
