--- conflicted
+++ resolved
@@ -39,18 +39,15 @@
 #vim backup files
 *.swp
 *.swo
-=======
+
 # Mac OS metadata
 .DS_Store
 
 # editor temp files
 *~
-<<<<<<< HEAD
 
 #python import files
 *.pyc
-=======
-*.swp
 
 # Gcov: GCC coverage testing tool- data files
 *.gcno
@@ -63,5 +60,4 @@
 *.info
 
 # genhtml test case description format produced by gendesc
-*.desc
->>>>>>> d4860c85
+*.desc